[project]
name = "whatsapp-legal-agent"
version = "0.1.0"
description = "WhatsApp Legal Agent with LLM Integration"
readme = "README.md"
requires-python = ">=3.12"
dependencies = [
    "langfuse>=2.33.1",
    "openai>=1.30.5",
    "langchain>=0.2.1",
    "llama-index>=0.10.42",
    "anthropic>=0.28.0",
    "colorama>=0.4.6",
    "fastapi>=0.111.0",
    "pydantic-settings>=2.2.1",
    "jupyter>=1.0.0",
    "sqlmodel>=0.0.18",
    "python-jose>=3.3.0",
    "python-dotenv>=1.0.1",
    "openpyxl>=3.1.3",
    "psycopg2>=2.9.9",
    "pydub>=0.25.1",
    "firebase-admin>=6.5.0",
    "gcloud>=0.18.3",
    "pycryptodomex>=3.20.0",
    "pycryptodome>=3.20.0",
    "uvicorn==0.30.1",
    "retry==0.9.2",
    "sse-starlette==1.8.2",
    "google-genai"
]

<<<<<<< HEAD
[project.optional-dependencies]
dev = [
    "pytest>=7.4.0",
    "pytest-cov>=4.1.0",
    "pytest-asyncio>=0.21.1",
    "pytest-mock>=3.11.1",
    "black>=23.7.0",
    "ruff>=0.0.285",
    "mypy>=1.5.0",
    "pre-commit>=3.3.3",
]
=======
[tool.poetry.dependencies]
python = "^3.12"
langfuse = "^2.33.1"
openai = "^1.30.5"
langchain = "^0.2.1"
llama-index = "^0.10.42"
anthropic = "^0.28.0"
colorama = "^0.4.6"
fastapi = "^0.111.0"
pydantic-settings = "^2.2.1"
jupyter = "^1.0.0"
pydantic-ai = "^0.2.4"
sqlmodel = "^0.0.18"
python-jose = "^3.3.0"
python-dotenv = "^1.0.1"
openpyxl = "^3.1.3"
psycopg2 = "^2.9.9"
pydub = "^0.25.1"
firebase-admin = "^6.5.0"
gcloud = "^0.18.3"
pycryptodomex = "^3.20.0"
pycryptodome = "^3.20.0"
uvicorn = "0.30.1"
retry = "0.9.2"
sse-starlette = "1.8.2"
security = "==1.3.1"
>>>>>>> 98e977e7

[project.scripts]
start = "uvicorn main:app --reload"
test = "pytest"
lint = "ruff check ."
format = "black ."

[build-system]
requires = ["hatchling"]
build-backend = "hatchling.build"

[tool.uv]
dev-dependencies = [
    "pytest>=7.4.0",
    "pytest-cov>=4.1.0",
    "pytest-asyncio>=0.21.1",
    "pytest-mock>=3.11.1",
    "black>=23.7.0",
    "ruff>=0.0.285",
    "mypy>=1.5.0",
    "pre-commit>=3.3.3",
]

[tool.ruff]
line-length = 88
target-version = "py312"
select = [
    "E",    # pycodestyle errors
    "F",    # pyflakes
    "I",    # isort
    "N",    # pep8-naming
    "UP",   # pyupgrade
    "YTT",  # flake8-2020
    "B",    # flake8-bugbear
    "C4",   # flake8-comprehensions
    "T10",  # flake8-debugger
]
ignore = ["E501"]  # line too long

[tool.black]
line-length = 88
target-version = ['py312']
include = '\.pyi?$'

[tool.pytest.ini_options]
minversion = "7.0"
testpaths = ["tests"]
pythonpath = ["."]
addopts = [
    "-ra",
    "--strict-markers",
    "--strict-config",
    "--cov=domain",
    "--cov=infrastructure",
    "--cov-branch",
    "--cov-report=term-missing",
    "--cov-report=html",
    "--cov-report=xml",
]

[tool.mypy]
python_version = "3.12"
warn_return_any = true
warn_unused_configs = true
disallow_untyped_defs = true
disallow_incomplete_defs = true
check_untyped_defs = true
disallow_untyped_decorators = true
no_implicit_optional = true
warn_redundant_casts = true
warn_unused_ignores = true
warn_no_return = true
warn_unreachable = true
strict_equality = true

[tool.coverage.run]
branch = true
parallel = true
omit = [
    "tests/*",
    "*/migrations/*",
    "*/__init__.py",
]

[tool.coverage.report]
exclude_lines = [
    "pragma: no cover",
    "def __repr__",
    "if self.debug:",
    "if __name__ == .__main__.:",
    "raise AssertionError",
    "raise NotImplementedError",
    "if TYPE_CHECKING:",
]
precision = 2
show_missing = true<|MERGE_RESOLUTION|>--- conflicted
+++ resolved
@@ -29,47 +29,6 @@
     "sse-starlette==1.8.2",
     "google-genai"
 ]
-
-<<<<<<< HEAD
-[project.optional-dependencies]
-dev = [
-    "pytest>=7.4.0",
-    "pytest-cov>=4.1.0",
-    "pytest-asyncio>=0.21.1",
-    "pytest-mock>=3.11.1",
-    "black>=23.7.0",
-    "ruff>=0.0.285",
-    "mypy>=1.5.0",
-    "pre-commit>=3.3.3",
-]
-=======
-[tool.poetry.dependencies]
-python = "^3.12"
-langfuse = "^2.33.1"
-openai = "^1.30.5"
-langchain = "^0.2.1"
-llama-index = "^0.10.42"
-anthropic = "^0.28.0"
-colorama = "^0.4.6"
-fastapi = "^0.111.0"
-pydantic-settings = "^2.2.1"
-jupyter = "^1.0.0"
-pydantic-ai = "^0.2.4"
-sqlmodel = "^0.0.18"
-python-jose = "^3.3.0"
-python-dotenv = "^1.0.1"
-openpyxl = "^3.1.3"
-psycopg2 = "^2.9.9"
-pydub = "^0.25.1"
-firebase-admin = "^6.5.0"
-gcloud = "^0.18.3"
-pycryptodomex = "^3.20.0"
-pycryptodome = "^3.20.0"
-uvicorn = "0.30.1"
-retry = "0.9.2"
-sse-starlette = "1.8.2"
-security = "==1.3.1"
->>>>>>> 98e977e7
 
 [project.scripts]
 start = "uvicorn main:app --reload"
